--- conflicted
+++ resolved
@@ -56,11 +56,9 @@
   friend class GPmodel;
   friend class RVFWHMmodel;
   friend class SPLEAFmodel;
-<<<<<<< HEAD
+  friend class OutlierRVmodel;
   friend class BINARIESmodel;
-=======
-  friend class OutlierRVmodel;
->>>>>>> 3360f08a
+
 
   private:
     vector<double> t, y, sig, y2, sig2;
