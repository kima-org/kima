--- conflicted
+++ resolved
@@ -1,11 +1,5 @@
 
-<<<<<<< HEAD
 from .Data import RVData, PHOTdata, GAIAdata
-=======
-from .Data import RVData, PHOTdata
-
-# models
->>>>>>> 60dd45b6
 from .RVmodel import RVmodel
 from .GPmodel import GPmodel
 from .RVFWHMmodel import RVFWHMmodel
